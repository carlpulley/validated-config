# Validated Typesafe Configuration

When building reactive applications, it is important to fail early and 
to avoid throwing exceptions. Here, we apply these principles to the
[Typesafe config](https://github.com/typesafehub/config) library without
introducing unnecessary boilerplate code.

[![Build Status](https://secure.travis-ci.org/carlpulley/validated-config.png?tag=0.0.1)](http://travis-ci.org/carlpulley/validated-config)
[![Maven Central](https://img.shields.io/maven-central/v/org.apache.maven/apache-maven.svg?maxAge=2592000)](http://search.maven.org/#artifactdetails%7Cnet.cakesolutions%7Cvalidated-config_2.11%7C0.0.1%7Cjar)
[![Apache 2](https://img.shields.io/hexpm/l/plug.svg?maxAge=2592000)](http://www.apache.org/licenses/LICENSE-2.0.txt)
[![API](https://readthedocs.org/projects/pip/badge/)](https://carlpulley.github.io/validated-config/latest/api#cakesolutions.config.package)
[![Codacy Badge](https://api.codacy.com/project/badge/Grade/4cb77ad257344e6185603dceb7b2af65)](https://www.codacy.com/app/c-pulley/validated-config)
[![Codacy Badge](https://api.codacy.com/project/badge/Coverage/4cb77ad257344e6185603dceb7b2af65)](https://www.codacy.com/app/c-pulley/validated-config)

## Setup and Usage

To use this library, add the following dependency to your `build.sbt`
file:
```
<<<<<<< HEAD
libraryDependencies += "net.cakesolutions" %% "validated-config" % "0.0.2-SNAPSHOT"
=======
libraryDependencies += "net.cakesolutions" %% "validated-config" % "0.0.1"
>>>>>>> 56440088
```

To access the validated Typesafe configuration library code in your
project code, simply `import cakesolutions.config._`.

## Validating Configuration Values

Using [Typesafe config](https://github.com/typesafehub/config) we read in and parse configuration files.
Paths into these files are then retrieved and type checked using [Ficus](https://github.com/iheartradio/ficus).

Using a lightweight DSL, we are able to then check and validate these
type checked values. For example, given that the Typesafe configuration:
```
top-level-name = "test"
test {
  nestedVal = 50.68
  nestedDuration = 4 h
  nestedList = []
  context {
    valueInt = 30
    valueStr = "test string"
    valueDuration = 12 ms
    valueStrList = [ "addr1:10", "addr2:20", "addr3:30" ]
    valueDoubleList = [ 10.2, 20, 0.123 ]
  }
}
```
has been parsed and read into an implicit of type `Config`, then we are
able to validate that the value at the path `test.nestedVal` has type
`Double` and that it satisfies specified size bounds as follows:
```scala
case object ShouldBeAPercentageValue extends ConfigValidationFailure

validate[Double]("test.nestedVal", ShouldBeAPercentageValue)(n => 0 <= n && n <= 100)
```
If the configuration value at path `test.nestedVal` fails to pass the
percentage bounds check, then `-\/(ShouldBeAPercentageValue)` is
returned.

Likewise, we can enforce that all values in the array at the path
`test.context.valueStrList` match the regular expression pattern
`[a-z0-9]+:[0-9]+` as follows:
```scala
case object ShouldBeASocketValue extends ConfigValidationFailure

validate[List[String]]("test.context.valueStrList", ShouldBeASocketValue)(_.matches("[a-z0-9]+:[0-9]+"))
```

In some instances, we may not care about checking the value at a
configuration path. In these cases we can use `unchecked`:
```scala
unchecked[FiniteDuration]("test.nestedDuration")
```

## Building Validated `Config` Instances

Building validated configuration case class instances is performed using
the methods `via` and `build`. `via` allows the currently in-scope
implicit `Config` instance to be restricted to a specified path. `build`
constructs the case class specified in its type constraint. To do this,
`build` takes a list of arguments that should be the results of either
building inner validated case class instances or from using the
`validate` or `unchecked` methods to validate values at a given path.

## Secure Validated `Config` Instances

Sometimes, after validating and building a `Config` instance, we do not
wish the constructed case class instance to be modified (e.g. by calling
a `copy` constructor) - allowing this could allow validation guarantees
to be broken! In such scenarios, secure configuration objects may then
be constructed as follows:
```scala
import cakesolutions.config.secure._

object SecureValidatedConfig {
  @CaseClassLike
  final case class SecureHttpConfig private[SecureValidatedConfig] (host: String, port: Int)
  @CaseClassLike
  final case class SecureSettings private[SecureValidatedConfig] (name: String, timeout: FiniteDuration, http: SecureHttpConfig)

  def apply(resource: String): SecureSettings = {
    validateConfig(resource) { implicit config =>
      build[SecureSettings](
        validate[String]("name", NameShouldBeNonEmptyAndLowerCase)(_.matches("[a-z0-9_-]+")),
        validate[FiniteDuration]("http.timeout", ShouldNotBeNegative)(_ >= 0.seconds),
        via("http") { implicit config =>
          build[SecureHttpConfig](
            unchecked[String]("host"),
            validate[Int]("port", ShouldBePositive)(_ > 0)
          )
        }
      )
    }
  }
}

SecureValidatedConfig("application.conf") foreach {
  case \/-(SecureSettings(name, _, SecureHttpConfig(host, port))) =>
    println(s"$name = $host:$port")
}
```

Note how:
* the class annotation `@CaseClassLike` constructs a case class like class
  (with parameter `val`'s, `toString` and equality methods) and a companion
  object (whose `apply` has the same access modifiers applied as the classes
  constructor
* the resulting validated configuration instance `SecureSettings` can not
  be modified or copied after it has been created
* how there is only one way to create instances of `SecureSettings`
* and, the resulting validated configuration instance can still be used
  (e.g. in pattern matching) as a typical case class.

In order to use the `@CaseClassLike` annotation it is necessary to include
the [Macro Paradise](http://docs.scala-lang.org/overviews/macros/paradise.html) plugin in your project.

## Parsing Custom Configuration Values

As both `unchecked` and `validate` use [Ficus](https://github.com/iheartradio/ficus) [ValueReader](https://github.com/iheartradio/ficus/blob/master/src/main/scala/net/ceedubs/ficus/readers/ValueReader.scala)'s to parse
and type check configuration values, we only need to define a [custom extractor](https://github.com/iheartradio/ficus#custom-extraction).

## Example

Given the following Scala case classes:
```scala
case object NameShouldBeNonEmptyAndLowerCase extends ConfigValidationFailure
case object ShouldBePositive extends ConfigValidationFailure

final case class HttpConfig(host: String, port: Int)
final case class Settings(name: String, timeout: FiniteDuration, http: HttpConfig)
```
and the following Typesafe configuration objects (e.g. stored in a file named `application.conf`):
```
name = "test-data"
http {
  host = "localhost"
  host = ${?HTTP_ADDR}
  port = 80
  port = ${?HTTP_PORT}

  timeout = 30 s
}
```
then we can generate a validated `Settings` case class instance as
follows:
```scala
 validateConfig("application.conf") { implicit config =>
   build[Settings](
     validate[String]("name", NameShouldBeNonEmptyAndLowerCase)(_.matches("[a-z0-9_-]+")),
     validate[FiniteDuration]("http.timeout", ShouldNotBeNegative)(_ >= 0.seconds),
     via("http") { implicit config =>
       build[HttpConfig](
         unchecked[String]("host"),
         validate[Int]("port", ShouldBePositive)(_ > 0)
       )
     }
   )
 }
```<|MERGE_RESOLUTION|>--- conflicted
+++ resolved
@@ -5,8 +5,8 @@
 [Typesafe config](https://github.com/typesafehub/config) library without
 introducing unnecessary boilerplate code.
 
-[![Build Status](https://secure.travis-ci.org/carlpulley/validated-config.png?tag=0.0.1)](http://travis-ci.org/carlpulley/validated-config)
-[![Maven Central](https://img.shields.io/maven-central/v/org.apache.maven/apache-maven.svg?maxAge=2592000)](http://search.maven.org/#artifactdetails%7Cnet.cakesolutions%7Cvalidated-config_2.11%7C0.0.1%7Cjar)
+[![Build Status](https://secure.travis-ci.org/carlpulley/validated-config.png?tag=0.0.2)](http://travis-ci.org/carlpulley/validated-config)
+[![Maven Central](https://img.shields.io/maven-central/v/org.apache.maven/apache-maven.svg?maxAge=2592000)](http://search.maven.org/#artifactdetails%7Cnet.cakesolutions%7Cvalidated-config_2.11%7C0.0.2%7Cjar)
 [![Apache 2](https://img.shields.io/hexpm/l/plug.svg?maxAge=2592000)](http://www.apache.org/licenses/LICENSE-2.0.txt)
 [![API](https://readthedocs.org/projects/pip/badge/)](https://carlpulley.github.io/validated-config/latest/api#cakesolutions.config.package)
 [![Codacy Badge](https://api.codacy.com/project/badge/Grade/4cb77ad257344e6185603dceb7b2af65)](https://www.codacy.com/app/c-pulley/validated-config)
@@ -17,11 +17,7 @@
 To use this library, add the following dependency to your `build.sbt`
 file:
 ```
-<<<<<<< HEAD
-libraryDependencies += "net.cakesolutions" %% "validated-config" % "0.0.2-SNAPSHOT"
-=======
-libraryDependencies += "net.cakesolutions" %% "validated-config" % "0.0.1"
->>>>>>> 56440088
+libraryDependencies += "net.cakesolutions" %% "validated-config" % "0.0.2"
 ```
 
 To access the validated Typesafe configuration library code in your
@@ -53,19 +49,19 @@
 able to validate that the value at the path `test.nestedVal` has type
 `Double` and that it satisfies specified size bounds as follows:
 ```scala
-case object ShouldBeAPercentageValue extends ConfigValidationFailure
+case object ShouldBeAPercentageValue extends Exception
 
 validate[Double]("test.nestedVal", ShouldBeAPercentageValue)(n => 0 <= n && n <= 100)
 ```
 If the configuration value at path `test.nestedVal` fails to pass the
-percentage bounds check, then `-\/(ShouldBeAPercentageValue)` is
+percentage bounds check, then `Left(ShouldBeAPercentageValue)` is
 returned.
 
 Likewise, we can enforce that all values in the array at the path
 `test.context.valueStrList` match the regular expression pattern
 `[a-z0-9]+:[0-9]+` as follows:
 ```scala
-case object ShouldBeASocketValue extends ConfigValidationFailure
+case object ShouldBeASocketValue extends Exception
 
 validate[List[String]]("test.context.valueStrList", ShouldBeASocketValue)(_.matches("[a-z0-9]+:[0-9]+"))
 ```
@@ -86,58 +82,6 @@
 building inner validated case class instances or from using the
 `validate` or `unchecked` methods to validate values at a given path.
 
-## Secure Validated `Config` Instances
-
-Sometimes, after validating and building a `Config` instance, we do not
-wish the constructed case class instance to be modified (e.g. by calling
-a `copy` constructor) - allowing this could allow validation guarantees
-to be broken! In such scenarios, secure configuration objects may then
-be constructed as follows:
-```scala
-import cakesolutions.config.secure._
-
-object SecureValidatedConfig {
-  @CaseClassLike
-  final case class SecureHttpConfig private[SecureValidatedConfig] (host: String, port: Int)
-  @CaseClassLike
-  final case class SecureSettings private[SecureValidatedConfig] (name: String, timeout: FiniteDuration, http: SecureHttpConfig)
-
-  def apply(resource: String): SecureSettings = {
-    validateConfig(resource) { implicit config =>
-      build[SecureSettings](
-        validate[String]("name", NameShouldBeNonEmptyAndLowerCase)(_.matches("[a-z0-9_-]+")),
-        validate[FiniteDuration]("http.timeout", ShouldNotBeNegative)(_ >= 0.seconds),
-        via("http") { implicit config =>
-          build[SecureHttpConfig](
-            unchecked[String]("host"),
-            validate[Int]("port", ShouldBePositive)(_ > 0)
-          )
-        }
-      )
-    }
-  }
-}
-
-SecureValidatedConfig("application.conf") foreach {
-  case \/-(SecureSettings(name, _, SecureHttpConfig(host, port))) =>
-    println(s"$name = $host:$port")
-}
-```
-
-Note how:
-* the class annotation `@CaseClassLike` constructs a case class like class
-  (with parameter `val`'s, `toString` and equality methods) and a companion
-  object (whose `apply` has the same access modifiers applied as the classes
-  constructor
-* the resulting validated configuration instance `SecureSettings` can not
-  be modified or copied after it has been created
-* how there is only one way to create instances of `SecureSettings`
-* and, the resulting validated configuration instance can still be used
-  (e.g. in pattern matching) as a typical case class.
-
-In order to use the `@CaseClassLike` annotation it is necessary to include
-the [Macro Paradise](http://docs.scala-lang.org/overviews/macros/paradise.html) plugin in your project.
-
 ## Parsing Custom Configuration Values
 
 As both `unchecked` and `validate` use [Ficus](https://github.com/iheartradio/ficus) [ValueReader](https://github.com/iheartradio/ficus/blob/master/src/main/scala/net/ceedubs/ficus/readers/ValueReader.scala)'s to parse
@@ -147,8 +91,8 @@
 
 Given the following Scala case classes:
 ```scala
-case object NameShouldBeNonEmptyAndLowerCase extends ConfigValidationFailure
-case object ShouldBePositive extends ConfigValidationFailure
+case object NameShouldBeNonEmptyAndLowerCase extends Exception
+case object ShouldBePositive extends Exception
 
 final case class HttpConfig(host: String, port: Int)
 final case class Settings(name: String, timeout: FiniteDuration, http: HttpConfig)
@@ -180,4 +124,6 @@
      }
    )
  }
-```+```
+Internally, we use `scala.Either` for error signal management - however, `validateConfig` aggregates and materialises
+such errors as a `Try` instance.